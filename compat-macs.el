;;; compat-macs.el --- Compatibility Macros           -*- lexical-binding: t; -*-

;; Copyright (C) 2021 Free Software Foundation, Inc.

;; Author: Philip Kaludercic <philipk@posteo.net>
;; Keywords: lisp

;; This program is free software; you can redistribute it and/or modify
;; it under the terms of the GNU General Public License as published by
;; the Free Software Foundation, either version 3 of the License, or
;; (at your option) any later version.

;; This program is distributed in the hope that it will be useful,
;; but WITHOUT ANY WARRANTY; without even the implied warranty of
;; MERCHANTABILITY or FITNESS FOR A PARTICULAR PURPOSE.  See the
;; GNU General Public License for more details.

;; You should have received a copy of the GNU General Public License
;; along with this program.  If not, see <https://www.gnu.org/licenses/>.

;;; Commentary:

;; These macros are used to define compatibility functions, macros and
;; advice.

;;; Code:

(defmacro compat--ignore (&rest _)
  "Ignore all arguments."
  nil)

(defvar compat--generate-function #'compat--generate-verbose
  "Function used to generate compatibility code.
The function must take six arguments: NAME, DEF-FN, INSTALL-FN,
CHECK-FN, ATTR and TYPE.  The resulting body is constructed by
invoking the functions DEF-FN (passed the \"realname\" and the
version number, returning the compatibility definition), the
INSTALL-FN (passed the \"realname\" and returning the
installation code), CHECK-FN (passed the \"realname\" and
returning a check to see if the compatibility definition should
be installed).  ATTR is a plist used to modify the generated
code.  The following attributes are handled, all others are
ignored:

- :min-version :: Prevent the compatibility definition from begin
  installed in versions older than indicated (string).

- :max-version :: Prevent the compatibility definition from begin
  installed in versions newer than indicated (string).

- :feature :: The library the code is supposed to be loaded
  with (via `eval-after-load').

- :cond :: Only install the compatibility code, iff the value
  evaluates to non-nil.

- :no-highlight :: Do not highlight this definition as
  compatibility function.

- :version :: Manual specification of the version the compatee
  code was defined in (string).

- :realname :: Manual specification of a \"realname\" to use for
  the compatibility definition (symbol).

- :notes :: Additional notes that a developer using this
  compatibility function should keep in mind.

<<<<<<< HEAD
- :alias :: Force create an alias starting with `compat--' or as
  defined by :realname.

TYPE is used to set the symbol property `compat-type' for NAME.")

(defun compat--generate-minimal (name def-fn install-fn check-fn attr type)
  "Generate a leaner compatibility definition.
See `compat-generate-function' for details on the arguments NAME,
DEF-FN, INSTALL-FN, CHECK-FN, ATTR and TYPE."
  (let* ((min-version (plist-get attr :min-version))
         (max-version (plist-get attr :max-version))
         (feature (plist-get attr :feature))
         (cond (plist-get attr :cond))
         (version (or (plist-get attr :version)
                      (let ((file (or (and (boundp 'byte-compile-current-file)
                                           byte-compile-current-file)
                                      load-file-name
                                      (buffer-file-name))))
                        ;; Guess the version from the file the macro is
                        ;; being defined in.
                        (and (string-match
                              "compat-\\([[:digit:]]+\\.[[:digit:]]+\\)\\.\\(?:elc?\\)\\'"
                              file)
                             (match-string 1 file)))))
         (realname (or (plist-get attr :realname)
                       (intern (format "compat--%S" name))))
         (check (cond
                 ((and (or (not version)
                           (version< emacs-version version))
                       (or (not min-version)
                           (version<= min-version emacs-version))
                       (or (not max-version)
                           (version<= emacs-version max-version)))
                  `(when (and ,(if cond cond t)
                              ,(funcall check-fn))))
                 ('(compat--ignore))) ))
    (let* ((body (if (eq type 'advice)
                     `(,@check
                       ,(funcall def-fn realname version)
                       ,(funcall install-fn realname version))
                   `(,@check ,(funcall def-fn name version))))
           (body1 (if feature
                      ;; See https://nullprogram.com/blog/2018/02/22/:
                      `(eval-after-load ',feature `(funcall ',(lambda () ,body)))
                    body)))
      (if (plist-get attr :alias)
          `(progn
             ,body1
             ,(cond
               ((memq type '(func advice macro))
                `(defalias ',realname #',name))
               ((memq type '(variable))
                `(defvaralias ',realname ',name))
               ((error "Unknown type %s" type))))
        body1))))

(defun compat--generate-verbose (name def-fn install-fn check-fn attr type)
  "Generate a more verbose compatibility definition, fit for testing.
See `compat-generate-function' for details on the arguments NAME,
DEF-FN, INSTALL-FN, CHECK-FN, ATTR and TYPE."
=======
- :prefix :: Add a `compat-' prefix to the name, and define the
  compatibility code unconditionally.

TYPE is used to set the symbol property `compat-type' for NAME."
>>>>>>> 47aeeb11
  (let* ((min-version (plist-get attr :min-version))
         (max-version (plist-get attr :max-version))
         (feature (plist-get attr :feature))
         (cond (plist-get attr :cond))
         (version (or (plist-get attr :version)
                      (let ((file (or (and (boundp 'byte-compile-current-file)
                                           byte-compile-current-file)
                                      load-file-name
                                      (buffer-file-name))))
                        ;; Guess the version from the file the macro is
                        ;; being defined in.
                        (and file
                             (string-match
                              "compat-\\([[:digit:]]+\\.[[:digit:]]+\\)\\.\\(?:elc?\\)\\'"
                              file)
                             (match-string 1 file)))))
         (realname (or (plist-get attr :realname)
                       (intern (format "compat--%S" name))))
         (body `(progn
                  (when (get ',name 'compat-def)
                    (error "Duplicate compatibility definition: %s" ',name))
                  (put ',name 'compat-def ',realname)
                  ,(unless (plist-get attr :no-highlight)
                     `(font-lock-add-keywords
                       'emacs-lisp-mode
                       ',`((,(concat "\\_<\\("
                                     (regexp-quote (symbol-name name))
                                     "\\)\\_>")
                            1 font-lock-preprocessor-face prepend))))
                  ,(funcall install-fn realname version))))
    `(progn
       (put ',realname 'compat-type ',type)
       (put ',realname 'compat-version ,version)
       (put ',realname 'compat-doc ,(plist-get attr :note))
       ,(funcall def-fn realname version)
       (,@(cond
           ((or (and min-version
                     (version< emacs-version min-version))
                (and max-version
                     (version< max-version emacs-version)))
            '(compat--ignore))
           ((plist-get attr :prefix)
            '(progn))
           ((and version (version<= version emacs-version))
            '(compat--ignore))
           (`(when (and ,(if cond cond t)
                        ,(funcall check-fn)))))
        ,(if feature
             ;; See https://nullprogram.com/blog/2018/02/22/:
             `(eval-after-load ,feature `(funcall ',(lambda () ,body)))
           body)))))

(defun compat-generate-common (name def-fn install-fn check-fn attr type)
  "Common code for generating compatibility definitions.
See `compat-generate-function' for details on the arguments NAME,
DEF-FN, INSTALL-FN, CHECK-FN, ATTR and TYPE."
  (funcall compat--generate-function
           name def-fn install-fn check-fn attr type))

(defun compat-common-fdefine (type name arglist docstring rest)
  "Generate compatibility code for a function NAME.
TYPE is one of `func', for functions and `macro' for macros, and
`advice' ARGLIST is passed on directly to the definition, and
DOCSTRING is prepended with a compatibility note.  REST contains
the remaining definition, that may begin with a property list of
attributes (see `compat-generate-common')."
  (let ((oldname name) (body rest))
    (while (keywordp (car body))
      (setq body (cddr body)))
    ;; It might be possible to set these properties otherwise.  That
    ;; should be looked into and implemented if it is the case.
    (when (and (listp (car-safe body)) (eq (caar body) 'declare))
      (when (version<= "25" emacs-version)
        (delq (assq 'side-effect-free (car body)) (car body))
        (delq (assq 'pure (car body)) (car body))))
    ;; Check if we want an explicitly prefixed function
    (when (plist-get rest :prefix)
      (setq name (intern (format "compat-%s" name))))
    (compat-generate-common
     name
     (lambda (realname version)
       `(,(cond
           ((memq type '(func advice)) 'defun)
           ((eq type 'macro) 'defmacro)
           ((error "Unknown type")))
         ,realname ,arglist
         ;; Prepend compatibility notice to the actual
         ;; documentation string.
         ,(let ((type (cond
                       ((eq type 'func) "function")
                       ((eq type 'macro) "macro")
                       ((eq type 'advice) "advice")
                       ((error "Unknown type")))))
            (if version
                (format
                 "[Compatibility %s for `%S', defined in Emacs %s]\n\n%s"
                 type oldname version docstring)
              (format
               "[Compatibility %s for `%S']\n\n%s"
               type oldname docstring)))
         ;; Advice may use the implicit variable `oldfun', but
         ;; to avoid triggering the byte compiler, we make
         ;; sure the argument is used at least once.
         ,@(if (eq type 'advice)
               (cons '(ignore oldfun) body)
             body)))
     (lambda (realname _version)
       (cond
        ((memq type '(func macro))
         ;; Functions and macros are installed by
         ;; aliasing the name of the compatible
         ;; function to the name of the compatibility
         ;; function.
         `(defalias ',name #',realname))
        ((eq type 'advice)
         `(advice-add ',name :around #',realname))))
     (lambda ()
       (cond
        ((memq type '(func macro))
         `(not (fboundp ',name)))
        ((eq type 'advice) t)))
     rest type)))

(defmacro compat-defun (name arglist docstring &rest rest)
  "Define NAME with arguments ARGLIST as a compatibility function.
The function must be documented in DOCSTRING.  REST may begin
with a plist, that is interpreted by the macro but not passed on
to the actual function.  See `compat-generate-common' for a
listing of attributes.

The definition will only be installed, if the version this
function was defined in, as indicated by the `:version'
attribute, is greater than the current Emacs version."
  (declare (debug (&define name (&rest symbolp)
                           stringp
                           [&rest keywordp sexp]
                           def-body))
           (doc-string 3) (indent 2))
  (compat-common-fdefine 'func name arglist docstring rest))

(defmacro compat-defmacro (name arglist docstring &rest rest)
  "Define NAME with arguments ARGLIST as a compatibility macro.
The macro must be documented in DOCSTRING.  REST may begin
with a plist, that is interpreted by this macro but not passed on
to the actual macro.  See `compat-generate-common' for a
listing of attributes.

The definition will only be installed, if the version this
function was defined in, as indicated by the `:version'
attribute, is greater than the current Emacs version."
  (declare (debug compat-defun) (doc-string 3) (indent 2))
  (compat-common-fdefine 'macro name arglist docstring rest))

(defmacro compat-advise (name arglist docstring &rest rest)
  "Define NAME with arguments ARGLIST as a compatibility advice.
The advice function must be documented in DOCSTRING.  REST may
begin with a plist, that is interpreted by this macro but not
passed on to the actual advice function.  See
`compat-generate-common' for a listing of attributes.  The advice
wraps the old definition, that is accessible via using the symbol
`oldfun'.

The advice will only be installed, if the version this function
was defined in, as indicated by the `:version' attribute, is
greater than the current Emacs version."
  (declare (debug compat-defun) (doc-string 3) (indent 2))
  (compat-common-fdefine 'advice name (cons 'oldfun arglist) docstring rest))

(defmacro compat-defvar (name initval docstring &rest attr)
  "Declare compatibility variable NAME with initial value INITVAL.
The obligatory documentation string DOCSTRING must be given.

The remaining arguments ATTR form a plist, modifying the
behaviour of this macro.  See `compat-generate-common' for a
listing of attributes.  Furthermore, `compat-defvar' also handles
the attribute `:local' that either makes the variable permanent
local with a value of `permanent' or just buffer local with any
non-nil value."
  (declare (debug (name form stringp [&rest keywordp sexp]))
           (doc-string 3) (indent 2))
  ;; Check if we want an explicitly prefixed function
  (let ((oldname name))
    (when (plist-get attr :prefix)
      (setq name (intern (format "compat-%s" name))))
    (compat-generate-common
     name
     (lambda (realname version)
       (let ((localp (plist-get attr :local)))
         `(progn
            (,(if (plist-get attr :constant) 'defconst 'defvar)
             ,realname ,initval
             ;; Prepend compatibility notice to the actual
             ;; documentation string.
             ,(if version
                  (format
                   "[Compatibility variable for `%S', defined in Emacs %s]\n\n%s"
                   oldname version docstring)
                (format
                 "[Compatibility variable for `%S']\n\n%s"
                 oldname docstring)))
            ;; Make variable as local if necessary
            ,(cond
              ((eq localp 'permanent)
               `(put ',realname 'permanent-local t))
              (localp
               `(make-variable-buffer-local ',realname))))))
     (lambda (realname _version)
       `(defvaralias ',name ',realname))
     (lambda ()
       `(not (boundp ',name)))
     attr 'variable)))

(provide 'compat-macs)
;;; compat-macs.el ends here<|MERGE_RESOLUTION|>--- conflicted
+++ resolved
@@ -66,9 +66,11 @@
 - :notes :: Additional notes that a developer using this
   compatibility function should keep in mind.
 
-<<<<<<< HEAD
 - :alias :: Force create an alias starting with `compat--' or as
   defined by :realname.
+
+- :prefix :: Add a `compat-' prefix to the name, and define the
+  compatibility code unconditionally.
 
 TYPE is used to set the symbol property `compat-type' for NAME.")
 
@@ -127,12 +129,6 @@
   "Generate a more verbose compatibility definition, fit for testing.
 See `compat-generate-function' for details on the arguments NAME,
 DEF-FN, INSTALL-FN, CHECK-FN, ATTR and TYPE."
-=======
-- :prefix :: Add a `compat-' prefix to the name, and define the
-  compatibility code unconditionally.
-
-TYPE is used to set the symbol property `compat-type' for NAME."
->>>>>>> 47aeeb11
   (let* ((min-version (plist-get attr :min-version))
          (max-version (plist-get attr :max-version))
          (feature (plist-get attr :feature))
