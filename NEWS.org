#+link:    compat-srht https://todo.sr.ht/~pkal/compat/
#+link:    compat-gh   https://github.com/emacs-compat/compat/issues/
#+options: toc:nil num:nil author:nil

<<<<<<< HEAD
* Development

- compat-28: New pcase pattern =cl-type=.
- compat-31: New macros =static-when= and =static-unless=.
- compat-31: New functions =oddp= and =evenp=.
- compat-31: New functions =minusp= and =plusp=.
- compat-31: New macros =incf= and =decf=.
- compat-31: New function =color-blend=.
- compat-31: New function =completion-table-with-metadata=.
- compat-31: New function =completion-list-candidate-at-point=.
- compat-31: New macro =with-work-buffer=.
- compat-31: New function =unbuttonize-region=.
- compat-31: New extended function =seconds-to-string=.
- compat-31: New function =hash-table-contains-p=.
- compat-31: New function =remove-display-text-property=.
- Drop support for Emacs 24.x. Emacs 25.1 is required now. In case
  Emacs 24.x support is still needed, Compat 30 can be used.
=======
* Release of "Compat" Version 30.1.0.1

- compat-28: Fix =named-let= tail recursion.

(Release <2025-06-19 Thu>)
>>>>>>> cccd41f5

* Release of "Compat" Version 30.1.0.0

- compat-30: Add oklab color functions.

(Release <2025-04-02 Wed>)

* Release of "Compat" Version 30.0.2.0

- compat-30: Rename =trusted-files= to =trusted-content=.

(Release <2025-01-04 Sat>)

* Release of "Compat" Version 30.0.1.0

- compat-30: New variable =untrusted-content=.
- compat-30: New variable =trusted-files=.
- compat-30: New function =trusted-content-p=.

(Release <2024-12-15 Sun>)

* Release of "Compat" Version 30.0.0.0

- compat-28: Mark =subr-native-elisp-p= as obsolete (renamed in Emacs 30).
- compat-30: New function =char-to-name=.
- compat-30: New function =obarray-clear=.
- compat-30: New function =interpreted-function-p=.
- compat-30: New function =primitive-function-p=.
- compat-30: New function =closurep=.
- compat-30: Add extended function =sort= with keyword arguments.
- compat-30: New function =value<=.
- compat-30: Add extended =copy-tree= with support for copying records with
  non-nil optional second argument.
- compat-30: New macro =static-if=.
- compat-30: New alias =drop=.
- compat-30: New function =merge-ordered-lists=.
- compat-30: New variables =completion-lazy-hilit= and =completion-lazy-hilit-fn=
  and new function =completion-lazy-hilit=.
- compat-30: New function =require-with-check=.
- compat-30: New functions =find-buffer= and =get-truename-buffer=.
- compat-30: Add extended =completion-metadata-get= with support for
  =completion-category-overrides= and =completion-extra-properties=.

(Release <2024-07-08 Mon>)

* Release of "Compat" Version 29.1.4.5

- Minor optimization of ~plist-get~ and ~plist-put~.
- Minor compatibility adjustments for the Emacs 30 development version.
- A minimal version of =compat.el= will be part of Emacs 30. Emacs :core packages
  can directly ~(require 'compat)~ without the ~NOERROR~ flag. Furthermore Compat
  will not be installed unnecessarily. If a package depending on Emacs 25.1 and
  Compat 29.1 is installed on Emacs 30.1, Compat 29.1 will not be installed from
  ELPA, since Emacs 30.1 already provides the required functionality.

(Release <2024-03-16 Sat>)

* Release of "Compat" Version 29.1.4.4

- Fix ~Package-Requires~ header in compat.el
- Fix ~Maintainer~ header in compat.el

(Release <2023-11-13 Mon>)

* Release of "Compat" Version 29.1.4.3

- compat-29: Add function =char-uppercase-p=.
- compat-29: Add function =window-configuration-equal-p=.

(Release <2023-11-04 Sat>)

* Release of "Compat" Version 29.1.4.2

- compat-28: Improve =make-separator-line= visuals on graphic displays.
- compat-28: Add =native-comp-available-p=, which always returns nil.
- compat-29: Add variable =lisp-directory=.

(Release <2023-07-30 Sun>)

* Release of "Compat" Version 29.1.4.1

- compat-29: Add ~directory-abbrev-apply~.
- compat-29: Add ~directory-abbrev-make-regexp~.

(Release <2023-03-26 Sun>)

* Release of "Compat" Version 29.1.4.0

- compat-27: Drop obsolete ~compat-call dired-get-marked-files~.
- compat-28: Add support for ~defcustom~ type ~natnum~.
- compat-29: Add ~with-restriction~ and ~without-restriction~.
- compat-29: Add ~cl-constantly~.
- compat-29: Drop ~with-narrowing~ which was renamed to ~with-restriction~.
- compat-28: Add support for ~defcustom~ type ~key~.

(Release <2023-03-05 Sun>)

* Release of "Compat" Version 29.1.3.4

- Ensure that ~seq~ is required properly both at compile time and runtime, such
  that compilation of downstream packages works even if Compat itself is not
  compiled. Magit uses a complex continuous integration system, where Magit is
  compiled and tested, while the Compat dependency is not compiled.
- compat-28: Add ~process-lines-handling-status~ and ~process-lines-ignore-status~.

(Release <2023-02-11 Sat>)

* Release of "Compat" Version 29.1.3.3

- compat-27: Add ~with-suppressed-warnings~.
- compat-29: Add ~cl-with-gensyms~ and ~cl-once-only~.
- compat-29: Load ~seq~, which is preloaded on Emacs 29.

(Release <2023-02-08 Wed>)

* Release of "Compat" Version 29.1.3.2

- compat-26: Add ~make-temp-file~ with optional argument TEXT.
- compat-27: Mark ~compat-call dired-get-marked-files~ as obsolete. See the
  section limitations in the Compat manual.
- compat-29: Add ~funcall-with-delayed-message~ and ~with-delayed-message~.
- compat-29: Add ~ert-with-temp-file~ and ~ert-with-temp-directory~.
- compat-29: Add ~set-transient-map~ with optional arguments MESSAGE and TIMEOUT.

(Release <2023-02-01 Wed>)

* Release of "Compat" Version 29.1.3.1

- Fix regression, which prevented loading Compat in interpreted mode. We ensure
  that Compat works interpreted and byte compiled by running the entire test
  suite twice in the CI. See https://github.com/magit/magit/issues/4858 for the
  corresponding Magit issue.
- compat-27: Add ~file-name-unquote~.
- compat-28: Add ~mark-thing-at-mouse~.
- compat-29: Replace ~string-lines~ with version from Emacs 29, support optional
  KEEP-NEWLINES argument.

(Release <2023-01-25 Wed>)

* Release of "Compat" Version 29.1.3.0

- compat-25: Add ~hash-table-empty-p~.
- compat-25: Add ~macroexp-parse-body~ and ~macroexp-quote~.
- compat-25: Add ~region-noncontiguous-p~.
- compat-25: Add ~save-mark-and-excursion~.
- compat-26: Add ~read-answer~.
- compat-26: Add ~region-bounds~.
- compat-27: Add ~date-ordinal-to-time~.
- compat-27: Add ~file-size-human-readable-iec~.
- compat-27: Add ~major-mode-suspend~ and ~major-mode-restore~.
- compat-27: Add ~make-decoded-time~.
- compat-27: Add ~minibuffer-history-value~.
- compat-27: Add ~read-char-from-minibuffer~.
- compat-27: Add ~ring-resize~.
- compat-28: Add ~color-dark-p~.
- compat-28: Add ~directory-files-and-attributes~ with COUNT argument.
- compat-28: Add ~text-quoting-style~.
- compat-28: Add ~with-window-non-dedicated~.
- compat-29: Add ~buffer-local-set-state~ and ~buffer-local-restore-state~.
- compat-29: Add ~compiled-function-p~.
- compat-29: Add ~count-sentences~.
- compat-29: Add ~delete-line~.
- compat-29: Add ~get-scratch-buffer-create~.
- compat-29: Add ~list-of-strings-p~.
- compat-29: Add ~plist-get~ generalized variable.
- compat-29: Add ~plistp~.
- compat-29: Add ~read-multiple-choice~ with LONG-FORM argument.
- compat-29: Add ~readablep~.
- compat-29: Add ~substitute-quotes~.
- compat-29: Add ~use-region-beginning~, ~use-region-end~ and ~use-region-noncontiguous-p~.
- compat-29: Add ~with-narrowing~.

(Release <2023-01-22 Sun>)

* Release of "Compat" Version 29.1.2.0

- All compatibility functions are covered by tests!
- Add links from compatibility definitions to tests.
- BREAKING: Drop JSON parsing support (libjansson API, unused downstream).
- BREAKING: Drop ~null-device~ (unused downstream).
- BREAKING: Drop ~unlock-buffer~ (unused downstream).
- compat-26: Add ~buffer-hash~.
- compat-27: Add ~fixnump~ and ~bignump~.
- compat-27: Add ~with-minibuffer-selected-window~.
- compat-27: Add generalized variables for ~decoded-time-*~.
- compat-28: Add ~macroexp-warn-and-return~.
- compat-28: Add ~subr-native-elisp-p~.
- compat-28: Add ~bounds-of-thing-at-mouse~.
- compat-29: Add ~with-buffer-unmodified-if-unchanged~.
- compat-29: Fix and test ~define-key~ with REMOVE argument.

(Release <2023-01-16 Mon>)

* Release of "Compat" Version 29.1.1.1

- Add tests, 167 out of 203 definitions tested (82%).
- compat-25: Improve algorithmic complexity of ~sort~.
- compat-28: Add ~make-separator-line~.
- compat-29: Minor fixes to ~keymap-*~ functions.
- compat-29: Add ~with-memoization~.
- compat-29: Add ~buttonize~ and ~buttonize-region~.

(Release <2023-01-14 Sat>)

* Release of "Compat" Version 29.1.1.0

- The macros in ~compat-macs.el~ have been rewritten and simplified. The
  refactoring allows to further refine the criteria under which compatibility
  aliases, functions, macros and variables are installed.
- Remove deprecated, prefixed compatibility functions.
- Remove deprecated features ~compat-help~, ~compat-font-lock~ and ~compat-24~.
- Compat uses runtime checks (~boundp~, ~fboundp~) to ensure that existing
  definitions are never overridden, when Compat is loaded on a newer Emacs than
  it was compiled on.
- Compat compiles without byte compilation warnings on all supported Emacs
  versions. Warnings are treated as errors in the test suite.
- Compat takes great care to remove unneeded definitions at compile time. On
  recent Emacs 29 the byte compiled files are empty and not loaded, such that
  Compat does not any cost to the Emacs process.
- compat-26: Fix and test ~image-property~ setter.
- compat-26: Fix and test ~read-multiple-choice~.
- compat-28: Fix and test ~with-existing-directory~.
- compat-28: Drop obsolete function ~make-directory-autoloads~.
- compat-29: Drop broken functions ~string-pixel-width~ and
  ~buffer-text-pixel-size~. These functions had poor performance which lead to a
  downstream issue in the doom-modeline package. If a more efficient solution is
  possible, the function will be added back. See [[compat-gh:8]] for the bug report.
- compat-29: Drop broken function ~string-limit~.
- compat-29: Drop broken macro ~with-buffer-unmodified-if-unchanged~, which relied
  on ~buffer-hash~ which does not exist on all supported Emacs versions.
- compat-29: Add ~pos-bol~ and ~pos-eol~.

(Release <2023-01-07 Sat>)

* Release of "Compat" Version 29.1.0.1

- Add multiple new tests for existing APIs.
- Fix bugs in compatibility functions: ~setq-local~, ~proper-list-p, prop-match-p~,
  ~file-name-concat~, ~replace-regexp-in-region~, ~replace-string-in-region~.
- Add new Emacs 29 APIs. Some of them are still untested and may change. If you
  intend to use an Emacs 29 API please be careful and if possible contribute
  test cases. All untested functions are marked in the Compat code. Over time
  tests for all functions will be added gradually.
- Add the macros ~compat-call~ and ~compat-function~ to call compatibility
  functions. Since Compat avoids overwriting already existing functions, we must
  define separate compatibility function definitions for functions which changed
  their calling convention or behavior. These compatibility definitions can be
  looked up using ~compat-function~ and called with ~compat-call~. For example ~assoc~
  can be called with a ~TESTFN~ since Emacs 26. In Emacs 25 and older the calling
  convention was ~(assoc KEY ALIST)~. In order to use the new calling convention
  you can use ~(compat-call assoc KEY ALIST TESTFN)~.
- Deprecate all ~compat-*~ prefixed functions. Instead use the aforementioned
  ~compat-call~ or ~compat-function~ macros.
- Deprecate ~compat-help.el~ and ~compat-font-lock.el.~
- Development moved to GitHub.
- BREAKING: Drop broken function ~func-arity~. Using ~func-arity~ is generally
  discouraged and the function is hard to implement properly due to all the
  various function types. There it is unlikely that the function will get
  reintroduced in Compat.
- BREAKING: Drop broken function ~directory-files-recursively~. In case you need
  this function, a patch including tests is welcome.
- BREAKING: Drop support for Emacs 24.3. Emacs 24.4 is required now. In case you
  still need Emacs 24.3 support, you can rely on Compat 28.1.2.2.

(Release <2023-01-05 Thu>)

* Release of "Compat" Version 28.1.2.2

This is a minor release that hopes to address [[compat-srht:7]].

(Release <2022-08-25 Thu>)

* Release of "Compat" Version 28.1.2.1

This is a minor release adding the following changes:

- Add =derived-mode-p= defined in Emacs 27
- Add =provided-mode-derived-p= defined in Emacs 27
- Add =read-multiple-choice= defined in Emacs 26
- Add =file-name-absolute-p= defined in Emacs 28

The only other notable change is that the manual has been rewritten to
include much more documentation that had been the case previously.

(Release <2022-08-24 Wed>)

* Release of "Compat" Version 28.1.2.0

The main change of this release has been the major simplification of
Compat's initialisation system, improving the situation around issues
people had been reporting ([[compat-srht:4]], once again) with unconventional
or unpopular packaging systems.

In addition to this, the following functional changes have been made:

- Fix =format-prompt= of an empty string as "default" argument
- Add =decoded-time-period= defined in Emacs 28
- Add =subr-primitive-p= defined in Emacs 28

Minor improvements to manual are also part of this release.

(Release <2022-07-18 Mon>)

* Release of "Compat" Version 28.1.1.3

This release just contains a hot-fix for an issue introduced in the
last version, where compat.el raises an error during byte compilation.
See [[compat-srht:4]].

(Release <2022-06-19 Sun>)

* Release of "Compat" Version 28.1.1.2

Two main changes have necessitated a new patch release:

1. Fix issues related to the loading of compat when uncompiled.  See
   [[https://lists.sr.ht/~pkal/compat-devel/%3C20220530191000.2183047-1-jonas%40bernoul.li%3E][this thread]] for more details on the problem.
2. Fix issues related to the loading of compat on old pre-releases
   (think of 28.0.50). See [[https://lists.sr.ht/~pkal/compat-devel/%3Cf8635d7d-e233-448f-b325-9e850363241c%40www.fastmail.com%3E][this thread]] for more details on the
   problem.

(Released <2022-06-22 Wed>)

* Release of "Compat" Version 28.1.1.1

This is a minor release fixing a bug in =json-serialize=, that could
cause unintended side-effects, not related to packages using Compat
directly (see [[compat-srht:2]]).

(Released <2022-05-05 Thu>)

* Release of "Compat" Version 28.1.1.0

This release mostly fixes a number of smaller bugs that were not
identified as of 28.1.0.0.  Nevertheless these warrant a version bump,
as some of these changes a functional.  These include:

- The addition of the =file-attribute-*= accessor functions.
- The addition of =file-attribute-collect=.
- Improvements to the Texinfo manual (via Jonas Bernoulli's recent
  work on =ox-texinfo=).  For the time being, the Texinfo file is
  maintained in the repository itself, next to the =MANUAL= file.
  This might change in the future.
- Adding a prefix to =string-trim=, =string-trim-left= and
  =string-trim-right= (i.e. now =compat-string-trim=,
  =compat-string-trim-left= and =compat-string-trim-right=)
- Improving the version inference used in the =compat-*= macros.
  This improves the compile-time optimisation that strips away
  functions that are known to be defined for a specific version.
- The addition of generalised variable (=setf=) support for
  =compat-alist-get=.
- The addition of =image-property= and generalised variable support
  for =image-property=.
- The addition of the function =compat-executable-find=.
- The addition of the function =compat-dired-get-marked-files=.
- The addition of the function =exec-path=.
- The addition of the function =make-lock-file-name=.
- The addition of the function =null-device=.
- The addition of the function =time-equal-p=.
- The addition of the function =date-days-in-month=.
- Handling out-of-directory byte compilation better.
- Fixing the usage and edge-cases of =and-let*=.

(Released <2022-04-22 Fri>)<|MERGE_RESOLUTION|>--- conflicted
+++ resolved
@@ -2,7 +2,6 @@
 #+link:    compat-gh   https://github.com/emacs-compat/compat/issues/
 #+options: toc:nil num:nil author:nil
 
-<<<<<<< HEAD
 * Development
 
 - compat-28: New pcase pattern =cl-type=.
@@ -20,13 +19,12 @@
 - compat-31: New function =remove-display-text-property=.
 - Drop support for Emacs 24.x. Emacs 25.1 is required now. In case
   Emacs 24.x support is still needed, Compat 30 can be used.
-=======
+
 * Release of "Compat" Version 30.1.0.1
 
 - compat-28: Fix =named-let= tail recursion.
 
 (Release <2025-06-19 Thu>)
->>>>>>> cccd41f5
 
 * Release of "Compat" Version 30.1.0.0
 
