#+link:    compat-srht https://todo.sr.ht/~pkal/compat/
#+link:    compat-gh   https://github.com/emacs-compat/compat/issues/
#+options: toc:nil num:nil author:nil

* Development

<<<<<<< HEAD
- compat-30: Add =sort-on=.
- compat-30: Add extended =copy-tree= with support for copying records with
  non-nil optional second argument.
- compat-30: New macro =static-if=.
- compat-30: New function =merge-ordered-lists=.
- compat-30: New variables =completion-lazy-hilit= and =completion-lazy-hilit-fn=
  and new function =completion-lazy-hilit=.
- compat-30: New function =require-with-check=.
- compat-30: New functions =find-buffer= and =get-truename-buffer=.
- compat-30: Add extended =completion-metadata-get= with support for
  =completion-category-overrides= and =completion-extra-properties=.
=======
- A minimal version of =compat.el= will be part of Emacs 30. Emacs :core packages
  can directly ~(require 'compat)~ without the ~NOERROR~ flag. Furthermore Compat
  will not be installed unnecessarily. If a package depending on Emacs 25.1 and
  Compat 29.1 is installed on Emacs 30.1, Compat 29.1 will not be installed from
  ELPA, since Emacs 30.1 already provides the required functionality.
>>>>>>> c98e141d

* Release of "Compat" Version 29.1.4.4

- Fix ~Package-Requires~ header in compat.el
- Fix ~Maintainer~ header in compat.el

(Release <2023-11-13 Mon>)

* Release of "Compat" Version 29.1.4.3

- compat-29: Add function =char-uppercase-p=.
- compat-29: Add function =window-configuration-equal-p=.

(Release <2023-11-04 Sat>)

* Release of "Compat" Version 29.1.4.2

- compat-28: Improve =make-separator-line= visuals on graphic displays.
- compat-28: Add =native-comp-available-p=, which always returns nil.
- compat-29: Add variable =lisp-directory=.

(Release <2023-07-30 Sun>)

* Release of "Compat" Version 29.1.4.1

- compat-29: Add ~directory-abbrev-apply~.
- compat-29: Add ~directory-abbrev-make-regexp~.

(Release <2023-03-26 Sun>)

* Release of "Compat" Version 29.1.4.0

- compat-27: Drop obsolete ~compat-call dired-get-marked-files~.
- compat-28: Add support for ~defcustom~ type ~natnum~.
- compat-29: Add ~with-restriction~ and ~without-restriction~.
- compat-29: Add ~cl-constantly~.
- compat-29: Drop ~with-narrowing~ which was renamed to ~with-restriction~.
- compat-28: Add support for ~defcustom~ type ~key~.

(Release <2023-03-05 Sun>)

* Release of "Compat" Version 29.1.3.4

- Ensure that ~seq~ is required properly both at compile time and runtime, such
  that compilation of downstream packages works even if Compat itself is not
  compiled. Magit uses a complex continuous integration system, where Magit is
  compiled and tested, while the Compat dependency is not compiled.
- compat-28: Add ~process-lines-handling-status~ and ~process-lines-ignore-status~.

(Release <2023-02-11 Sat>)

* Release of "Compat" Version 29.1.3.3

- compat-27: Add ~with-suppressed-warnings~.
- compat-29: Add ~cl-with-gensyms~ and ~cl-once-only~.
- compat-29: Load ~seq~, which is preloaded on Emacs 29.

(Release <2023-02-08 Wed>)

* Release of "Compat" Version 29.1.3.2

- compat-26: Add ~make-temp-file~ with optional argument TEXT.
- compat-27: Mark ~compat-call dired-get-marked-files~ as obsolete. See the
  section limitations in the Compat manual.
- compat-29: Add ~funcall-with-delayed-message~ and ~with-delayed-message~.
- compat-29: Add ~ert-with-temp-file~ and ~ert-with-temp-directory~.
- compat-29: Add ~set-transient-map~ with optional arguments MESSAGE and TIMEOUT.

(Release <2023-02-01 Wed>)

* Release of "Compat" Version 29.1.3.1

- Fix regression, which prevented loading Compat in interpreted mode. We ensure
  that Compat works interpreted and byte compiled by running the entire test
  suite twice in the CI. See https://github.com/magit/magit/issues/4858 for the
  corresponding Magit issue.
- compat-27: Add ~file-name-unquote~.
- compat-28: Add ~mark-thing-at-mouse~.
- compat-29: Replace ~string-lines~ with version from Emacs 29, support optional
  KEEP-NEWLINES argument.

(Release <2023-01-25 Wed>)

* Release of "Compat" Version 29.1.3.0

- compat-25: Add ~hash-table-empty-p~.
- compat-25: Add ~macroexp-parse-body~ and ~macroexp-quote~.
- compat-25: Add ~region-noncontiguous-p~.
- compat-25: Add ~save-mark-and-excursion~.
- compat-26: Add ~read-answer~.
- compat-26: Add ~region-bounds~.
- compat-27: Add ~date-ordinal-to-time~.
- compat-27: Add ~file-size-human-readable-iec~.
- compat-27: Add ~major-mode-suspend~ and ~major-mode-restore~.
- compat-27: Add ~make-decoded-time~.
- compat-27: Add ~minibuffer-history-value~.
- compat-27: Add ~read-char-from-minibuffer~.
- compat-27: Add ~ring-resize~.
- compat-28: Add ~color-dark-p~.
- compat-28: Add ~directory-files-and-attributes~ with COUNT argument.
- compat-28: Add ~text-quoting-style~.
- compat-28: Add ~with-window-non-dedicated~.
- compat-29: Add ~buffer-local-set-state~ and ~buffer-local-restore-state~.
- compat-29: Add ~compiled-function-p~.
- compat-29: Add ~count-sentences~.
- compat-29: Add ~delete-line~.
- compat-29: Add ~get-scratch-buffer-create~.
- compat-29: Add ~list-of-strings-p~.
- compat-29: Add ~plist-get~ generalized variable.
- compat-29: Add ~plistp~.
- compat-29: Add ~read-multiple-choice~ with LONG-FORM argument.
- compat-29: Add ~readablep~.
- compat-29: Add ~substitute-quotes~.
- compat-29: Add ~use-region-beginning~, ~use-region-end~ and ~use-region-noncontiguous-p~.
- compat-29: Add ~with-narrowing~.

(Release <2023-01-22 Sun>)

* Release of "Compat" Version 29.1.2.0

- All compatibility functions are covered by tests!
- Add links from compatibility definitions to tests.
- BREAKING: Drop JSON parsing support (libjansson API, unused downstream).
- BREAKING: Drop ~null-device~ (unused downstream).
- BREAKING: Drop ~unlock-buffer~ (unused downstream).
- compat-26: Add ~buffer-hash~.
- compat-27: Add ~fixnump~ and ~bignump~.
- compat-27: Add ~with-minibuffer-selected-window~.
- compat-27: Add generalized variables for ~decoded-time-*~.
- compat-28: Add ~macroexp-warn-and-return~.
- compat-28: Add ~subr-native-elisp-p~.
- compat-28: Add ~bounds-of-thing-at-mouse~.
- compat-29: Add ~with-buffer-unmodified-if-unchanged~.
- compat-29: Fix and test ~define-key~ with REMOVE argument.

(Release <2023-01-16 Mon>)

* Release of "Compat" Version 29.1.1.1

- Add tests, 167 out of 203 definitions tested (82%).
- compat-25: Improve algorithmic complexity of ~sort~.
- compat-28: Add ~make-separator-line~.
- compat-29: Minor fixes to ~keymap-*~ functions.
- compat-29: Add ~with-memoization~.
- compat-29: Add ~buttonize~ and ~buttonize-region~.

(Release <2023-01-14 Sat>)

* Release of "Compat" Version 29.1.1.0

- The macros in ~compat-macs.el~ have been rewritten and simplified. The
  refactoring allows to further refine the criteria under which compatibility
  aliases, functions, macros and variables are installed.
- Remove deprecated, prefixed compatibility functions.
- Remove deprecated features ~compat-help~, ~compat-font-lock~ and ~compat-24~.
- Compat uses runtime checks (~boundp~, ~fboundp~) to ensure that existing
  definitions are never overridden, when Compat is loaded on a newer Emacs than
  it was compiled on.
- Compat compiles without byte compilation warnings on all supported Emacs
  versions. Warnings are treated as errors in the test suite.
- Compat takes great care to remove unneeded definitions at compile time. On
  recent Emacs 29 the byte compiled files are empty and not loaded, such that
  Compat does not any cost to the Emacs process.
- compat-26: Fix and test ~image-property~ setter.
- compat-26: Fix and test ~read-multiple-choice~.
- compat-28: Fix and test ~with-existing-directory~.
- compat-28: Drop obsolete function ~make-directory-autoloads~.
- compat-29: Drop broken functions ~string-pixel-width~ and
  ~buffer-text-pixel-size~. These functions had poor performance which lead to a
  downstream issue in the doom-modeline package. If a more efficient solution is
  possible, the function will be added back. See [[compat-gh:8]] for the bug report.
- compat-29: Drop broken function ~string-limit~.
- compat-29: Drop broken macro ~with-buffer-unmodified-if-unchanged~, which relied
  on ~buffer-hash~ which does not exist on all supported Emacs versions.
- compat-29: Add ~pos-bol~ and ~pos-eol~.

(Release <2023-01-07 Sat>)

* Release of "Compat" Version 29.1.0.1

- Add multiple new tests for existing APIs.
- Fix bugs in compatibility functions: ~setq-local~, ~proper-list-p, prop-match-p~,
  ~file-name-concat~, ~replace-regexp-in-region~, ~replace-string-in-region~.
- Add new Emacs 29 APIs. Some of them are still untested and may change. If you
  intend to use an Emacs 29 API please be careful and if possible contribute
  test cases. All untested functions are marked in the Compat code. Over time
  tests for all functions will be added gradually.
- Add the macros ~compat-call~ and ~compat-function~ to call compatibility
  functions. Since Compat avoids overwriting already existing functions, we must
  define separate compatibility function definitions for functions which changed
  their calling convention or behavior. These compatibility definitions can be
  looked up using ~compat-function~ and called with ~compat-call~. For example ~assoc~
  can be called with a ~TESTFN~ since Emacs 26. In Emacs 25 and older the calling
  convention was ~(assoc KEY ALIST)~. In order to use the new calling convention
  you can use ~(compat-call assoc KEY ALIST TESTFN)~.
- Deprecate all ~compat-*~ prefixed functions. Instead use the aforementioned
  ~compat-call~ or ~compat-function~ macros.
- Deprecate ~compat-help.el~ and ~compat-font-lock.el.~
- Development moved to GitHub.
- BREAKING: Drop broken function ~func-arity~. Using ~func-arity~ is generally
  discouraged and the function is hard to implement properly due to all the
  various function types. There it is unlikely that the function will get
  reintroduced in Compat.
- BREAKING: Drop broken function ~directory-files-recursively~. In case you need
  this function, a patch including tests is welcome.
- BREAKING: Drop support for Emacs 24.3. Emacs 24.4 is required now. In case you
  still need Emacs 24.3 support, you can rely on Compat 28.1.2.2.

(Release <2023-01-05 Thu>)

* Release of "Compat" Version 28.1.2.2

This is a minor release that hopes to address [[compat-srht:7]].

(Release <2022-08-25 Thu>)

* Release of "Compat" Version 28.1.2.1

This is a minor release adding the following changes:

- Add =derived-mode-p= defined in Emacs 27
- Add =provided-mode-derived-p= defined in Emacs 27
- Add =read-multiple-choice= defined in Emacs 26
- Add =file-name-absolute-p= defined in Emacs 28

The only other notable change is that the manual has been rewritten to
include much more documentation that had been the case previously.

(Release <2022-08-24 Wed>)

* Release of "Compat" Version 28.1.2.0

The main change of this release has been the major simplification of
Compat's initialisation system, improving the situation around issues
people had been reporting ([[compat-srht:4]], once again) with unconventional
or unpopular packaging systems.

In addition to this, the following functional changes have been made:

- Fix =format-prompt= of an empty string as "default" argument
- Add =decoded-time-period= defined in Emacs 28
- Add =subr-primitive-p= defined in Emacs 28

Minor improvements to manual are also part of this release.

(Release <2022-07-18 Mon>)

* Release of "Compat" Version 28.1.1.3

This release just contains a hot-fix for an issue introduced in the
last version, where compat.el raises an error during byte compilation.
See [[compat-srht:4]].

(Release <2022-06-19 Sun>)

* Release of "Compat" Version 28.1.1.2

Two main changes have necessitated a new patch release:

1. Fix issues related to the loading of compat when uncompiled.  See
   [[https://lists.sr.ht/~pkal/compat-devel/%3C20220530191000.2183047-1-jonas%40bernoul.li%3E][this thread]] for more details on the problem.
2. Fix issues related to the loading of compat on old pre-releases
   (think of 28.0.50). See [[https://lists.sr.ht/~pkal/compat-devel/%3Cf8635d7d-e233-448f-b325-9e850363241c%40www.fastmail.com%3E][this thread]] for more details on the
   problem.

(Released <2022-06-22 Wed>)

* Release of "Compat" Version 28.1.1.1

This is a minor release fixing a bug in =json-serialize=, that could
cause unintended side-effects, not related to packages using Compat
directly (see [[compat-srht:2]]).

(Released <2022-05-05 Thu>)

* Release of "Compat" Version 28.1.1.0

This release mostly fixes a number of smaller bugs that were not
identified as of 28.1.0.0.  Nevertheless these warrant a version bump,
as some of these changes a functional.  These include:

- The addition of the =file-attribute-*= accessor functions.
- The addition of =file-attribute-collect=.
- Improvements to the Texinfo manual (via Jonas Bernoulli's recent
  work on =ox-texinfo=).  For the time being, the Texinfo file is
  maintained in the repository itself, next to the =MANUAL= file.
  This might change in the future.
- Adding a prefix to =string-trim=, =string-trim-left= and
  =string-trim-right= (i.e. now =compat-string-trim=,
  =compat-string-trim-left= and =compat-string-trim-right=)
- Improving the version inference used in the =compat-*= macros.
  This improves the compile-time optimisation that strips away
  functions that are known to be defined for a specific version.
- The addition of generalised variable (=setf=) support for
  =compat-alist-get=.
- The addition of =image-property= and generalised variable support
  for =image-property=.
- The addition of the function =compat-executable-find=.
- The addition of the function =compat-dired-get-marked-files=.
- The addition of the function =exec-path=.
- The addition of the function =make-lock-file-name=.
- The addition of the function =null-device=.
- The addition of the function =time-equal-p=.
- The addition of the function =date-days-in-month=.
- Handling out-of-directory byte compilation better.
- Fixing the usage and edge-cases of =and-let*=.

(Released <2022-04-22 Fri>)<|MERGE_RESOLUTION|>--- conflicted
+++ resolved
@@ -4,7 +4,6 @@
 
 * Development
 
-<<<<<<< HEAD
 - compat-30: Add =sort-on=.
 - compat-30: Add extended =copy-tree= with support for copying records with
   non-nil optional second argument.
@@ -16,13 +15,11 @@
 - compat-30: New functions =find-buffer= and =get-truename-buffer=.
 - compat-30: Add extended =completion-metadata-get= with support for
   =completion-category-overrides= and =completion-extra-properties=.
-=======
 - A minimal version of =compat.el= will be part of Emacs 30. Emacs :core packages
   can directly ~(require 'compat)~ without the ~NOERROR~ flag. Furthermore Compat
   will not be installed unnecessarily. If a package depending on Emacs 25.1 and
   Compat 29.1 is installed on Emacs 30.1, Compat 29.1 will not be installed from
   ELPA, since Emacs 30.1 already provides the required functionality.
->>>>>>> c98e141d
 
 * Release of "Compat" Version 29.1.4.4
 
