--- conflicted
+++ resolved
@@ -109,11 +109,7 @@
 corresponds to the current Emacs release.
 
 @example
-<<<<<<< HEAD
-;; Package-Requires: ((emacs "25.1") (compat "30.1.0.0"))
-=======
-;; Package-Requires: ((emacs "24.4") (compat "30.1.0.1"))
->>>>>>> cccd41f5
+;; Package-Requires: ((emacs "25.1") (compat "30.1.0.1"))
 @end example
 
 There is no need to depend on @code{emacs 25.1} specifically.  One can
